# coding: utf-8

import os
import logging
import functools
import datetime
import pathlib
from typing import Dict, Union, List

from PyQt5 import Qt, QtWidgets, QtCore
from PyQt5.uic import loadUiType

import dgp.lib.project as prj
<<<<<<< HEAD
from dgp.gui.models import TableModel
from dgp.gui.utils import ConsoleHandler, LOG_COLOR_MAP
from dgp.lib.etc import gen_uuid
=======
from dgp.gui.models import TableModel, SelectionDelegate
from dgp.gui.utils import ConsoleHandler, LOG_COLOR_MAP
>>>>>>> b5c6cbfa


data_dialog, _ = loadUiType('dgp/gui/ui/data_import_dialog.ui')
advanced_import, _ = loadUiType('dgp/gui/ui/advanced_data_import.ui')
flight_dialog, _ = loadUiType('dgp/gui/ui/add_flight_dialog.ui')
project_dialog, _ = loadUiType('dgp/gui/ui/project_dialog.ui')
info_dialog, _ = loadUiType('dgp/gui/ui/info_dialog.ui')


class BaseDialog(QtWidgets.QDialog):
    pass


class ImportData(QtWidgets.QDialog, data_dialog):
    """
    Rationalization:
    This dialog will be used to import gravity and/or GPS data.
    A drop down box will be populated with the available project flights into which the data will be associated
    User will specify wheter the data is a gravity or gps file (TODO: maybe we can programatically determine the type)
    User will specify file path
        Maybe we can dynamically load the first 5 or so lines of data and display column headings, which would allow user
        to change the headers if necesarry

    This class does not handle the actual loading of data, it only sets up the parameters (path, type etc) for the
    calling class to do the loading.
    """
    def __init__(self, project: prj.AirborneProject=None, flight: prj.Flight=None, *args):
        """

        :param project:
        :param flight: Currently selected flight to auto-select in list box
        :param args:
        """
        super().__init__(*args)
        self.setupUi(self)

        # Setup button actions
        self.button_browse.clicked.connect(self.browse_file)
        self.buttonBox.accepted.connect(self.accept)

        dgsico = Qt.QIcon(':images/assets/geoid_icon.png')

        self.setWindowIcon(dgsico)
        self.path = None
        self.dtype = None
        self.flight = flight

        for flight in project.flights:
            # TODO: Change dict index to human readable value
            self.combo_flights.addItem(flight.name, flight.uid)
            if flight == self.flight:  # scroll to this item if it matches self.flight
                self.combo_flights.setCurrentIndex(self.combo_flights.count() - 1)
        for meter in project.meters:
            self.combo_meters.addItem(meter.name)

        self.file_model = Qt.QFileSystemModel()
        self.init_tree()

    def init_tree(self):
        self.file_model.setRootPath(os.getcwd())
        self.file_model.setNameFilters(["*.csv", "*.dat"])

        self.tree_directory.setModel(self.file_model)
        self.tree_directory.scrollTo(self.file_model.index(os.getcwd()))

        self.tree_directory.resizeColumnToContents(0)
        for i in range(1, 4):  # Remove size/date/type columns from view
            self.tree_directory.hideColumn(i)
        self.tree_directory.clicked.connect(self.select_tree_file)

    def select_tree_file(self, index):
        path = pathlib.Path(self.file_model.filePath(index))
        # TODO: Verify extensions for selected files before setting below
        if path.is_file():
            self.field_path.setText(os.path.normpath(path))  # TODO: Change this to use pathlib function
            self.path = path
        else:
            return

    def browse_file(self):
        path, _ = QtWidgets.QFileDialog.getOpenFileName(self, "Select Data File", os.getcwd(), "Data (*.dat *.csv)")
        if path:
            self.path = pathlib.Path(path)
            self.field_path.setText(self.path.name)
            index = self.file_model.index(str(self.path.resolve()))
            self.tree_directory.scrollTo(self.file_model.index(str(self.path.resolve())))
            self.tree_directory.setCurrentIndex(index)

    def accept(self):
        # '&' is used to set text hints in the GUI
        self.dtype = {'G&PS Data': 'gps', '&Gravity Data': 'gravity'}.get(self.group_radiotype.checkedButton().text(),
                                                                          'gravity')
        self.flight = self.combo_flights.currentData()
        if self.path is None:
            return
        super().accept()

    @property
    def content(self) -> (pathlib.Path, str, prj.Flight):
        return self.path, self.dtype, self.flight


class AdvancedImport(QtWidgets.QDialog, advanced_import):
    def __init__(self, project, flight, parent=None):
        """

        Parameters
        ----------
        project : GravityProject
            Parent project
        flight : Flight
            Currently selected flight when Import button was clicked
        parent : QWidget
            Parent Widget
        """
        super().__init__(parent=parent)
        self.setupUi(self)
        self._preview_limit = 3
        self._project = project
        self._path = None
        self._flight = flight

        for flt in project:
            self.combo_flights.addItem(flt.name, flt)
            if flt == self._flight:  # scroll to this item if it matches self.flight
                self.combo_flights.setCurrentIndex(self.combo_flights.count() - 1)

        # Signals/Slots
        self.line_path.textChanged.connect(self._preview)
        self.btn_browse.clicked.connect(self.browse_file)
        self.btn_setcols.clicked.connect(self._capture)
        self.btn_reload.clicked.connect(functools.partial(self._preview, self._path))

    @property
    def content(self) -> (str, str, List, prj.Flight):
        return self._path, self._dtype(), self._capture(), self._flight

    def accept(self) -> None:
        self._flight = self.combo_flights.currentData()
        super().accept()
        return

    def _capture(self) -> Union[None, List]:
        table = self.table_preview  # type: QtWidgets.QTableView
        model = table.model()  # type: TableModel
        if model is None:
            return None
        print("Row 0 {}".format(model.get_row(0)))
        fields = model.get_row(0)
        return fields

    def _dtype(self):
        return {'GPS': 'gps', 'Gravity': 'gravity'}.get(self.group_dtype.checkedButton().text().replace('&', ''),
                                                        'gravity')

    def _preview(self, path: str):
        path = pathlib.Path(path)
        if not path.exists():
            print("Path doesn't exist")
            return
        lines = []
        with path.open('r') as fd:
            for i, line in enumerate(fd):
                cells = line.split(',')
                lines.append(cells)
                if i >= self._preview_limit:
                    break

        dtype = self._dtype()
        if dtype == 'gravity':
            fields = ['gravity', 'long', 'cross', 'beam', 'temp', 'status', 'pressure',
                      'Etemp', 'GPSweek', 'GPSweekseconds']
        elif dtype == 'gps':
            fields = ['mdy', 'hms', 'lat', 'long', 'ell_ht', 'ortho_ht', 'num_sats', 'pdop']
        else:
            return
        delegate = SelectionDelegate(fields)
        model = TableModel(fields, editheader=True)
        model.append(*fields)
        for line in lines:
            model.append(*line)
        self.table_preview.setModel(model)
        self.table_preview.setItemDelegate(delegate)

    def browse_file(self):
        path, _ = QtWidgets.QFileDialog.getOpenFileName(self, "Select Data File", os.getcwd(),
                                                        "Data (*.dat *.csv *.txt)")
        if path:
            self.line_path.setText(str(path))
            self._path = path


class AddFlight(QtWidgets.QDialog, flight_dialog):
    def __init__(self, project, *args):
        super().__init__(*args)
        self.setupUi(self)
        self._project = project
        self._flight = None
        self._grav_path = None
        self._gps_path = None
        self.combo_meter.addItems(project.meters)
        self.browse_gravity.clicked.connect(functools.partial(self.browse, field=self.path_gravity))
        self.browse_gps.clicked.connect(functools.partial(self.browse, field=self.path_gps))
        self.date_flight.setDate(datetime.datetime.today())
        self._uid = gen_uuid('f')
        self.text_uuid.setText(self._uid)

        self.params_model = TableModel(['Key', 'Start Value', 'End Value'], editable=[1, 2])
        self.params_model.append('Tie Location')
        self.params_model.append('Tie Reading')
        self.flight_params.setModel(self.params_model)

    def accept(self):
        qdate = self.date_flight.date()  # type: QtCore.QDate
        date = datetime.date(qdate.year(), qdate.month(), qdate.day())
        self._grav_path = self.path_gravity.text()
        self._gps_path = self.path_gps.text()
        self._flight = prj.Flight(self._project, self.text_name.text(), self._project.get_meter(
            self.combo_meter.currentText()), uuid=self._uid, date=date)
        print(self.params_model.updates)
        super().accept()

    def browse(self, field):
        path, _ = QtWidgets.QFileDialog.getOpenFileName(self, "Select Data File", os.getcwd(),
                                                        "Data (*.dat *.csv *.txt)")
        if path:
            field.setText(path)

    @property
    def flight(self):
        return self._flight

    @property
    def gps(self):
        if self._gps_path is not None and len(self._gps_path) > 0:
            return pathlib.Path(self._gps_path)
        return None

    @property
    def gravity(self):
        if self._grav_path is not None and len(self._grav_path) > 0:
            return pathlib.Path(self._grav_path)
        return None


class CreateProject(QtWidgets.QDialog, project_dialog):
    def __init__(self, *args):
        super().__init__(*args)
        self.setupUi(self)

        # TODO: Abstract this to a base dialog class so that it can be easily implemented in all dialogs
        self.log = logging.getLogger(__name__)
        error_handler = ConsoleHandler(self.write_error)
        error_handler.setFormatter(logging.Formatter('%(levelname)s: %(message)s'))
        error_handler.setLevel(logging.DEBUG)
        self.log.addHandler(error_handler)

        self.prj_create.clicked.connect(self.create_project)
        self.prj_browse.clicked.connect(self.select_dir)
        self.prj_desktop.clicked.connect(self._select_desktop)

        self._project = None

        # Populate the type selection list
        dgs_airborne = Qt.QListWidgetItem(Qt.QIcon(':images/assets/flight_icon.png'), 'DGS Airborne', self.prj_type_list)
        dgs_airborne.setData(QtCore.Qt.UserRole, 'dgs_airborne')
        self.prj_type_list.setCurrentItem(dgs_airborne)
        dgs_marine = Qt.QListWidgetItem(Qt.QIcon(':images/assets/boat_icon.png'), 'DGS Marine', self.prj_type_list)
        dgs_marine.setData(QtCore.Qt.UserRole, 'dgs_marine')

    def write_error(self, msg, level=None) -> None:
        self.label_required.setText(msg)
        self.label_required.setStyleSheet('color: {}'.format(LOG_COLOR_MAP[level]))

    def create_project(self):
        """
        Called upon 'Create' button push, do some basic validation of fields then
        accept() if required fields are filled, otherwise color the labels red
        :return: None
        """
        required_fields = {'prj_name': 'label_name', 'prj_dir': 'label_dir'}

        invalid_input = False
        for attr in required_fields.keys():
            if not self.__getattribute__(attr).text():
                self.__getattribute__(required_fields[attr]).setStyleSheet('color: red')
                invalid_input = True
            else:
                self.__getattribute__(required_fields[attr]).setStyleSheet('color: black')

        if not pathlib.Path(self.prj_dir.text()).exists():
            invalid_input = True
            self.label_dir.setStyleSheet('color: red')
            self.log.error("Invalid Directory")

        if invalid_input:
            return

        if self.prj_type_list.currentItem().data(QtCore.Qt.UserRole) == 'dgs_airborne':
            name = str(self.prj_name.text()).rstrip()
            path = pathlib.Path(self.prj_dir.text()).joinpath(name)
            if not path.exists():
                path.mkdir(parents=True)
            self._project = prj.AirborneProject(path, name,
                                                self.prj_description.toPlainText().rstrip())
        else:
            self.log.error("Invalid Project Type (Not Implemented)")
            return

        self.accept()

    def _select_desktop(self):
        path = pathlib.Path().home().joinpath('Desktop')
        self.prj_dir.setText(str(path))

    def select_dir(self):
        path = QtWidgets.QFileDialog.getExistingDirectory(self, "Select Project Parent Directory")
        if path:
            self.prj_dir.setText(path)

    @property
    def project(self):
        return self._project


class InfoDialog(QtWidgets.QDialog, info_dialog):
    def __init__(self, model, parent=None, **kwargs):
        super().__init__(parent=parent, **kwargs)
        self.setupUi(self)
        self._model = model
        self.setModel(self._model)
        self.updates = None

    def setModel(self, model):
        table = self.table_info  # type: QtWidgets.QTableView
        table.setModel(model)
        table.resizeColumnsToContents()
        width = 50
        for col_idx in range(table.colorCount()):
            width += table.columnWidth(col_idx)
        self.resize(width, self.height())

    def accept(self):
        self.updates = self._model.updates
        super().accept()<|MERGE_RESOLUTION|>--- conflicted
+++ resolved
@@ -11,14 +11,9 @@
 from PyQt5.uic import loadUiType
 
 import dgp.lib.project as prj
-<<<<<<< HEAD
-from dgp.gui.models import TableModel
+from dgp.gui.models import TableModel, SelectionDelegate
 from dgp.gui.utils import ConsoleHandler, LOG_COLOR_MAP
 from dgp.lib.etc import gen_uuid
-=======
-from dgp.gui.models import TableModel, SelectionDelegate
-from dgp.gui.utils import ConsoleHandler, LOG_COLOR_MAP
->>>>>>> b5c6cbfa
 
 
 data_dialog, _ = loadUiType('dgp/gui/ui/data_import_dialog.ui')
