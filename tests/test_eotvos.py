# coding: utf-8

import os
import unittest
import numpy as np
import csv

from .context import  dgp
from tests import sample_dir
import dgp.lib.eotvos as eotvos
import dgp.lib.trajectory_ingestor as ti


class TestEotvos(unittest.TestCase):
    """Test Eotvos correction calculation."""
    def setUp(self):
        pass

    @unittest.skip("test_derivative not implemented.")
    def test_derivative(self):
        """Test derivation function against table of values calculated in MATLAB"""
        dlat = []
        ddlat = []
        dlon = []
        ddlon = []
        dht = []
        ddht = []
        # with sample_dir.joinpath('result_derivative.csv').open() as fd:
        #     reader = csv.DictReader(fd)
        #     dlat = list(map(lambda line: dlat.append(line['dlat']), reader))

    def test_eotvos(self):
        """Test Eotvos function against corrections generated with MATLAB program."""
        # Ensure gps_fields are ordered correctly relative to test file
        gps_fields = ['mdy', 'hms', 'lat', 'long', 'ortho_ht', 'ell_ht', 'num_stats', 'pdop']
        data = ti.import_trajectory('tests/sample_data/eotvos_short_input.txt', columns=gps_fields, skiprows=1,
                                    timeformat='hms')

        result_eotvos = []
        with sample_dir.joinpath('eotvos_short_result.csv').open() as fd:
            test_data = csv.DictReader(fd)
            # print(test_data.fieldnames)
            for line in test_data:
                result_eotvos.append(float(line['Eotvos_full']))
        lat = data['lat'].values
        lon = data['long'].values
        ht = data['ell_ht'].values
        rate = 10

<<<<<<< HEAD
        eotvos_a, *_ = eotvos.calc_eotvos(lat, lon, ht, rate, derivation_func=eotvos.derivative)
=======
        eotvos_a = eotvos.calc_eotvos(lat, lon, ht, rate, derivation_func=eotvos.derivative)
>>>>>>> 28b91405
        for i, value in enumerate(eotvos_a):
            try:
                self.assertAlmostEqual(value, result_eotvos[i], places=2)
            except AssertionError:
                print("Invalid assertion at data line: {}".format(i))
                raise AssertionError<|MERGE_RESOLUTION|>--- conflicted
+++ resolved
@@ -47,11 +47,7 @@
         ht = data['ell_ht'].values
         rate = 10
 
-<<<<<<< HEAD
-        eotvos_a, *_ = eotvos.calc_eotvos(lat, lon, ht, rate, derivation_func=eotvos.derivative)
-=======
         eotvos_a = eotvos.calc_eotvos(lat, lon, ht, rate, derivation_func=eotvos.derivative)
->>>>>>> 28b91405
         for i, value in enumerate(eotvos_a):
             try:
                 self.assertAlmostEqual(value, result_eotvos[i], places=2)
